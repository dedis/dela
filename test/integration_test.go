--- conflicted
+++ resolved
@@ -32,20 +32,16 @@
 	t.Run("3 nodes", getTest[*testing.T](3, 2))
 }
 
-<<<<<<< HEAD
-	timeout := time.Second * 10 // transaction inclusion timeout
-
-	t.Logf("using temps dir %s", dir)
-=======
 func BenchmarkValue(b *testing.B) {
 	getTest[*testing.B](5, b.N)(b)
 }
->>>>>>> d9771675
 
 func getTest[T require.TestingT](numNode, numTx int) func(t T) {
 	return func(t T) {
 		dir, err := os.MkdirTemp(os.TempDir(), "dela-integration-test")
 		require.NoError(t, err)
+
+		timeout := time.Second * 10 // transaction inclusion timeout
 
 		defer os.RemoveAll(dir)
 
@@ -73,20 +69,7 @@
 			node.GetAccessService().Grant(node.(cosiDelaNode).GetAccessStore(), cred, pubKey)
 		}
 
-<<<<<<< HEAD
-	args := []txn.Arg{
-		{Key: "go.dedis.ch/dela.ContractArg", Value: []byte("go.dedis.ch/dela.Access")},
-		{Key: "access:grant_id", Value: []byte(hex.EncodeToString(valueAccessKey[:]))},
-		{Key: "access:grant_contract", Value: []byte("go.dedis.ch/dela.Value")},
-		{Key: "access:grant_command", Value: []byte("all")},
-		{Key: "access:identity", Value: []byte(base64.StdEncoding.EncodeToString(pubKeyBuf))},
-		{Key: "access:command", Value: []byte("GRANT")},
-	}
-	err = addAndWait(t, timeout, manager, nodes[0].(cosiDelaNode), args...)
-	require.NoError(t, err)
-=======
 		manager := signed.NewManager(signer, &txClient{})
->>>>>>> d9771675
 
 		pubKeyBuf, err := signer.GetPublicKey().MarshalBinary()
 		require.NoError(t, err)
@@ -100,19 +83,8 @@
 			{Key: "access:command", Value: []byte("GRANT")},
 		}
 
-<<<<<<< HEAD
-	args = []txn.Arg{
-		{Key: "go.dedis.ch/dela.ContractArg", Value: []byte("go.dedis.ch/dela.Value")},
-		{Key: "value:key", Value: key1},
-		{Key: "value:value", Value: []byte("value1")},
-		{Key: "value:command", Value: []byte("WRITE")},
-	}
-	err = addAndWait(t, timeout, manager, nodes[0].(cosiDelaNode), args...)
-	require.NoError(t, err)
-=======
-		addAndWait(t, manager, nodes[0].(cosiDelaNode), args...)
+		err = addAndWait(t, timeout, manager, nodes[0].(cosiDelaNode), args...)
 		require.NoError(t, err)
->>>>>>> d9771675
 
 		for i := 0; i < numTx; i++ {
 			key := make([]byte, 32)
@@ -127,7 +99,7 @@
 				{Key: "value:command", Value: []byte("WRITE")},
 			}
 
-			addAndWait(t, manager, nodes[0].(cosiDelaNode), args...)
+			err = addAndWait(t, timeout, manager, nodes[0].(cosiDelaNode), args...)
 			require.NoError(t, err)
 
 			proof, err := nodes[0].GetOrdering().GetProof(key)
@@ -135,21 +107,12 @@
 			require.Equal(t, []byte("value1"), proof.GetValue())
 		}
 	}
-<<<<<<< HEAD
-	err = addAndWait(t, timeout, manager, nodes[0].(cosiDelaNode), args...)
-	require.NoError(t, err)
-=======
->>>>>>> d9771675
 }
 
 // -----------------------------------------------------------------------------
 // Utility functions
 
-<<<<<<< HEAD
-func addAndWait(t *testing.T, to time.Duration, manager txn.Manager, node cosiDelaNode, args ...txn.Arg) error {
-=======
-func addAndWait(t require.TestingT, manager txn.Manager, node cosiDelaNode, args ...txn.Arg) error {
->>>>>>> d9771675
+func addAndWait(t require.TestingT, to time.Duration, manager txn.Manager, node cosiDelaNode, args ...txn.Arg) error {
 	manager.Sync()
 
 	tx, err := manager.Make(args...)
@@ -181,9 +144,5 @@
 		}
 	}
 
-<<<<<<< HEAD
-	return xerrors.Errorf("transaction not found")
-=======
 	return xerrors.New("transaction not included")
->>>>>>> d9771675
 }