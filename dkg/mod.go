--- conflicted
+++ resolved
@@ -2,11 +2,7 @@
 
 import (
 	"go.dedis.ch/dela/crypto"
-<<<<<<< HEAD
 	"go.dedis.ch/dela/dkg/pedersen/types"
-	"go.dedis.ch/dela/mino"
-=======
->>>>>>> c6410ed1
 	"go.dedis.ch/kyber/v3"
 )
 
@@ -31,12 +27,7 @@
 	Encrypt(message []byte) (K, C kyber.Point, remainder []byte, err error)
 	Decrypt(K, C kyber.Point) ([]byte, error)
 
-<<<<<<< HEAD
 	VerifiableDecrypt(ciphertexts []types.Ciphertext, workerNum int) ([][]byte, error)
 	VerifiableEncrypt(message []byte, GBar kyber.Point) (ciphertext types.Ciphertext, remainder []byte, err error)
-
-	Reshare(T_new int, T_old int, addrs_new []mino.Address, pubkeys_new []kyber.Point, pubkeys_old []kyber.Point) error
-=======
 	Reshare(co crypto.CollectiveAuthority, thresholdNew int) error
->>>>>>> c6410ed1
 }