package minogrpc

import (
	"context"
	"crypto/ecdsa"
	"crypto/elliptic"
	"crypto/rand"
	"crypto/tls"
	"crypto/x509"
	"errors"
	fmt "fmt"
	"io"
	"math/big"
	"net"
	"sync"
	"time"

	"github.com/golang/protobuf/proto"
	"github.com/golang/protobuf/ptypes"
	"go.dedis.ch/fabric"
	"go.dedis.ch/fabric/encoding"
	"go.dedis.ch/fabric/mino"
	"golang.org/x/xerrors"
	"google.golang.org/grpc"
	"google.golang.org/grpc/backoff"
	"google.golang.org/grpc/codes"
	"google.golang.org/grpc/credentials"
	"google.golang.org/grpc/metadata"
	"google.golang.org/grpc/status"
)

const (
	headerURIKey        = "apiuri"
	certificateDuration = time.Hour * 24 * 180
	// this string is used to identify the orchestrator. We use it as its
	// address.
	orchestratorAddr = "orchestrator_addr"
)

var (
	// defaultMinConnectTimeout is the minimum amount of time we are willing to
	// wait for a grpc connection to complete
	defaultMinConnectTimeout = 7 * time.Second
	// in a tree based communication, this parameter (H) defines the height of
	// the tree. Based on this parameter and the total number of nodes N we can
	// compute the number of direct connection D for each node with D = N^(1/H)
	treeHeight = 6
)

// Server represents the entity that accepts incoming requests and invoke the
// corresponding RPCs.
type Server struct {
	grpcSrv *grpc.Server

	cert      *tls.Certificate
	addr      mino.Address
	listener  net.Listener
	StartChan chan struct{}

	// neighbours contains the certificate and details about known peers.
	neighbours     map[string]Peer
	routingFactory RoutingFactory

	handlers map[string]mino.Handler

	traffic *traffic
}

// Roster is a set of peers that will work together
// to execute protocols.
type Roster []Peer

// Peer is a public identity for a given node.
type Peer struct {
	Address     string
	Certificate *x509.Certificate
}

// RPC represents an RPC that has been registered by a client, which allows
// clients to call an RPC that will execute the provided handler.
//
// - implements mino.RPC
type RPC struct {
	encoder        encoding.ProtoMarshaler
	handler        mino.Handler
	srv            *Server
	uri            string
	routingFactory RoutingFactory
}

// Call implements mino.RPC. It calls the RPC on each provided address.
func (rpc *RPC) Call(ctx context.Context, req proto.Message,
	players mino.Players) (<-chan proto.Message, <-chan error) {

	out := make(chan proto.Message, players.Len())
	errs := make(chan error, players.Len())

	m, err := ptypes.MarshalAny(req)
	if err != nil {
		errs <- xerrors.Errorf("failed to marshal msg to any: %v", err)
		return out, errs
	}

	sendMsg := &OverlayMsg{
		Message: m,
	}

	go func() {
		iter := players.AddressIterator()
		for iter.HasNext() {
			addrStr := iter.GetNext().String()

			peer, ok := rpc.srv.neighbours[addrStr]
			if !ok {
				err := xerrors.Errorf("addr '%s' not is our list of neighbours",
					addrStr)
				fabric.Logger.Err(err).Send()
				errs <- err
				continue
			}

			clientConn, err := getConnection(addrStr, peer, *rpc.srv.cert)
			if err != nil {
				errs <- xerrors.Errorf("failed to get client conn for '%s': %v",
					addrStr, err)
				continue
			}
			cl := NewOverlayClient(clientConn)

			header := metadata.New(map[string]string{headerURIKey: rpc.uri})
			newCtx := metadata.NewOutgoingContext(ctx, header)

			callResp, err := cl.Call(newCtx, sendMsg)
			if err != nil {
				errs <- xerrors.Errorf("failed to call client '%s': %v", addrStr, err)
				continue
			}

			resp, err := rpc.encoder.UnmarshalDynamicAny(callResp.Message)
			if err != nil {
				errs <- xerrors.Errorf("couldn't unmarshal message: %v", err)
				continue
			}

			out <- resp
		}

		close(out)
	}()

	return out, errs
}

// Stream implements mino.RPC.
func (rpc RPC) Stream(ctx context.Context,
	players mino.Players) (in mino.Sender, out mino.Receiver) {

	addrs := make([]mino.Address, 0, players.Len())
	for players.AddressIterator().HasNext() {
		addrs = append(addrs, players.AddressIterator().GetNext())
	}
	addrsStr := make([]string, len(addrs))
	for i, addr := range addrs {
		addrsStr[i] = addr.String()
	}

	// warning: this call will shuffle addrs

	routing, err := rpc.routingFactory.FromAddrs(addrs, map[string]interface{}{
		TreeRoutingOpts.Addr:       address{orchestratorAddr},
		TreeRoutingOpts.TreeHeight: treeHeight,
	})
	if err != nil {
		// TODO better handle this error
		fabric.Logger.Fatal().Msgf("failed to create routing: %v", err)
	}

	fmt.Println("tree topology:", routing.(*TreeRouting).root)

	routingProto := &RoutingMsg{Type: "tree", Addrs: addrsStr}

	anyRoutintg, err := rpc.encoder.MarshalAny(routingProto)
	if err != nil {
		fabric.Logger.Fatal().Msgf("failed to encode routing info: %v", err)
	}

	// if every player produces an error the buffer should be large enought so
	// that we are never blocked in the for loop and we can termninate this
	// function.
	errs := make(chan error, players.Len())

	orchSender := &sender{
		encoder: rpc.encoder,
		address: address{orchestratorAddr},
		// Participant should contain the stream connection of every child of
		// this node
		participants: make(map[string]overlayStream),
		name:         "orchestrator",
		srvCert:      rpc.srv.cert,
		traffic:      rpc.srv.traffic,
		routing:      routing,
	}

	orchRecv := receiver{
		encoder: rpc.encoder,
		errs:    errs,
		// it is okay to have a blocking chan here because every use of it is in
		// a goroutine, where we don't mind if it blocks.
		in:      make(chan *OverlayMsg),
		name:    "orchestrator",
		traffic: rpc.srv.traffic,
	}

	// Creating a stream for each addr in our tree routing
	for _, addr := range routing.GetDirectLinks() {

		peer, ok := rpc.srv.neighbours[addr.String()]
		if !ok {
			err := xerrors.Errorf("addr '%s' not is our list of neighbours", addr)
			fabric.Logger.Err(err).Send()
			errs <- err
			continue
		}

		clientConn, err := getConnection(addr.String(), peer, *rpc.srv.cert)
		if err != nil {
			// TODO: try another path (maybe use another node to relay that
			// message)
			err = xerrors.Errorf("failed to get client conn for client '%s': %v",
				addr.String(), err)
			fabric.Logger.Err(err).Send()
			errs <- err
			continue
		}
		cl := NewOverlayClient(clientConn)

		header := metadata.New(map[string]string{headerURIKey: rpc.uri})
		newCtx := metadata.NewOutgoingContext(ctx, header)

<<<<<<< HEAD
		stream, err := cl.Stream(newCtx)
=======
		s, err := cl.Stream(newCtx)
>>>>>>> d95b3030
		if err != nil {
			err = xerrors.Errorf("failed to get stream for client '%s': %v",
				addr.String(), err)
			fabric.Logger.Err(err).Send()
			errs <- err
			continue
		}

<<<<<<< HEAD
		orchSender.participants[addr.String()] = stream
=======
		safeStream := newSafeOverlayStream(s)
		orchSender.participants[addr.String()] = safeStream
>>>>>>> d95b3030

		// Sending the routing info as first messages to our childs
		safeStream.Send(&OverlayMsg{Message: anyRoutintg})

		// Listen on the clients streams and notify the orchestrator or relay
		// messages
		go func(addr mino.Address) {
			for {
				addrCopy := address{addr.String()}
<<<<<<< HEAD
				err := listenStream(stream, &orchRecv, orchSender, addrCopy)
=======
				err := listenStream(safeStream, &orchRecv, orchSender, addrCopy)
>>>>>>> d95b3030
				if err == io.EOF {
					<-ctx.Done()
					return
				}
				status, ok := status.FromError(err)
				if ok && err != nil && status.Code() == codes.Canceled {
					<-ctx.Done()
					return
				}
				if err != nil {
					err = xerrors.Errorf("failed to listen stream: %v", err)
					fabric.Logger.Err(err).Send()
					errs <- err
					<-ctx.Done()
					return
				}
			}
		}(addr)
	}

	return orchSender, orchRecv
}

// listenStream reads the client RPC stream and handle the received messages
// accordingly: It formwards messages or notify the orchestrator.
func listenStream(stream overlayStream, orchRecv *receiver,
	orchSender *sender, addr mino.Address) error {

	// This msg.Message should always be an enveloppe
	msg, err := stream.Recv()
	if err == io.EOF {
		return io.EOF
	}
	status, ok := status.FromError(err)
	if ok && err != nil && status.Code() == codes.Canceled {
		return status.Err()
	}
	if err != nil {
		return xerrors.Errorf("client '%s' failed to "+
			"receive from RPC server: %v", addr.String(), err)
	}

	envelope := &Envelope{}
	err = orchRecv.encoder.UnmarshalAny(msg.Message, envelope)
	if err != nil {
		return xerrors.Errorf("couldn't unmarshal envelope: %v", err)
	}

	message, err := orchRecv.encoder.UnmarshalDynamicAny(envelope.Message)
	if err != nil {
		return xerrors.Errorf("couldn't unmarshal message: %v", err)
	}

	for _, toSend := range envelope.To {
<<<<<<< HEAD
		// if we receive a message to the orchestrator then we notify the
		// orchestrator receiver by filling orchRecv.in. If this is not the case
		// we relay the message.
=======
		// if we receive a message to ourself or the orchestrator, then we
		// notify the orchestrator receiver by filling orchRecv.in. If this is
		// not the case we then relay the message. In the case we receive a
		// message to ourself but we are in the orchestrator we then must not
		// notify the orchestrator because in that case the message has not
		// reached its final destination, in a tree networking it means we are
		// in the root but we need to reach a node.
>>>>>>> d95b3030
		if toSend == orchSender.address.String() {
			orchRecv.in <- msg
		} else {
			orchRecv.traffic.logRcvRelay(address{envelope.From}, envelope,
				orchRecv.name)
			fabric.Logger.Trace().Msgf("(orchestrator) relaying message from "+
				"'%s' to '%s'", envelope.From, toSend)

			errChan := orchSender.sendWithFrom(message,
				address{envelope.From}, address{toSend})
			err, more := <-errChan
			if more {
				return xerrors.Errorf("failed to send relay message: %v", err)
			}
		}
	}
	return nil
}

// NewServer sets up a new server
func NewServer(addr mino.Address, rf RoutingFactory) (*Server, error) {
	if addr.String() == "" {
		return nil, xerrors.New("addr.String() should not give an empty string")
	}

	cert, err := makeCertificate()
	if err != nil {
		return nil, xerrors.Errorf("failed to make certificate: %v", err)
	}

	srv := grpc.NewServer(grpc.Creds(credentials.NewServerTLSFromCert(cert)))
	server := &Server{
		grpcSrv:        srv,
		cert:           cert,
		addr:           addr,
		listener:       nil,
		StartChan:      make(chan struct{}),
		neighbours:     make(map[string]Peer),
		handlers:       make(map[string]mino.Handler),
		traffic:        newTraffic(addr.String()),
		routingFactory: rf,
	}

	RegisterOverlayServer(srv, &overlayService{
		encoder:        encoding.NewProtoEncoder(),
		handlers:       server.handlers,
		addr:           address{addr.String()},
		neighbour:      server.neighbours,
		srvCert:        server.cert,
		traffic:        server.traffic,
		routingFactory: rf,
	})

	return server, nil
}

// StartServer makes the server start listening and wait until its started
func (srv *Server) StartServer() {

	go func() {
		err := srv.Serve()
		// TODO: better handle this error
		if err != nil {
			fabric.Logger.Fatal().Msg("failed to start the server " + err.Error())
		}
	}()

	<-srv.StartChan
}

// Serve starts the HTTP server that forwards gRPC calls to the gRPC server
func (srv *Server) Serve() error {
	lis, err := net.Listen("tcp4", srv.addr.String())
	if err != nil {
		return xerrors.Errorf("failed to listen: %v", err)
	}

	srv.listener = lis

	close(srv.StartChan)

	// This call always returns an error
	// err = srv.httpSrv.ServeTLS(lis, "", "")
	err = srv.grpcSrv.Serve(lis)
	if err != nil {
		return xerrors.Errorf("failed to serve, did you forget to call "+
			"server.Stop() or server.GracefulStop()?: %v", err)
	}

	return nil
}

func (srv *Server) addNeighbour(servers ...*Server) {
	for _, server := range servers {
		srv.neighbours[server.addr.String()] = Peer{
			Address:     server.listener.Addr().String(),
			Certificate: server.cert.Leaf,
		}
	}
}

// getConnection creates a gRPC connection from the server to the client.
func getConnection(addr string, peer Peer, cert tls.Certificate) (*grpc.ClientConn, error) {
	if addr == "" {
		return nil, xerrors.New("empty address is not allowed")
	}

	pool := x509.NewCertPool()
	pool.AddCert(peer.Certificate)

	ta := credentials.NewTLS(&tls.Config{
		Certificates: []tls.Certificate{cert},
		RootCAs:      pool,
	})

	// Connecting using TLS and the distant server certificate as the root.
	conn, err := grpc.Dial(addr, grpc.WithTransportCredentials(ta),
		grpc.WithConnectParams(grpc.ConnectParams{
			Backoff:           backoff.DefaultConfig,
			MinConnectTimeout: defaultMinConnectTimeout,
		}))
	if err != nil {
		return nil, xerrors.Errorf("failed to create a dial connection: %v", err)
	}

	return conn, nil
}

func makeCertificate() (*tls.Certificate, error) {
	priv, err := ecdsa.GenerateKey(elliptic.P521(), rand.Reader)
	if err != nil {
		return nil, xerrors.Errorf("Couldn't generate the private key: %+v", err)
	}

	tmpl := &x509.Certificate{
		SerialNumber: big.NewInt(1),
		IPAddresses:  []net.IP{net.ParseIP("127.0.0.1")},
		NotBefore:    time.Now(),
		NotAfter:     time.Now().Add(certificateDuration),

		KeyUsage:              x509.KeyUsageKeyEncipherment | x509.KeyUsageDigitalSignature,
		ExtKeyUsage:           []x509.ExtKeyUsage{x509.ExtKeyUsageServerAuth},
		BasicConstraintsValid: true,
	}

	buf, err := x509.CreateCertificate(rand.Reader, tmpl, tmpl, &priv.PublicKey, priv)
	if err != nil {
		return nil, xerrors.Errorf("Couldn't create the certificate: %+v", err)
	}

	cert, err := x509.ParseCertificate(buf)
	if err != nil {
		return nil, xerrors.Errorf("Couldn't parse the certificate: %+v", err)
	}

	return &tls.Certificate{
		Certificate: [][]byte{buf},
		PrivateKey:  priv,
		Leaf:        cert,
	}, nil
}

// sender implements mino.Sender
type sender struct {
	sync.Mutex
	encoder      encoding.ProtoMarshaler
	address      address
	participants map[string]overlayStream
	name         string
	srvCert      *tls.Certificate
	traffic      *traffic
	routing      Routing
}

// send implements mino.Sender.Send. This function sends the message
// asynchrously to all the addrs. The chan error is closed when all the send on
// each addrs are done. This function guarantees that the error chan is
// eventually closed. This function should not receive envelopes or OverlayMsgs
func (s *sender) Send(msg proto.Message, addrs ...mino.Address) <-chan error {
	return s.sendWithFrom(msg, s.address, addrs...)
}

// sendWithFrom is needed in the case we send a relayed message. In this case
// the "from" attribute sould be the original sender of the message that must be
// relayed, and not ourselve.
func (s *sender) sendWithFrom(msg proto.Message, from mino.Address, addrs ...mino.Address) <-chan error {

	errs := make(chan error, len(addrs))
	var wg sync.WaitGroup
	wg.Add(len(addrs))

	for _, addr := range addrs {
		go func(addr mino.Address) {
			defer wg.Done()
			err := s.sendSingle(msg, from, addr)
			if err != nil {
				err = xerrors.Errorf("sender '%s' failed to send to client '%s': %v", s.address.String(), addr, err)
				fabric.Logger.Err(err).Send()
				errs <- err
			}
		}(addr)
	}

	// waits for all the goroutine to end and close the errors chan
	go func() {
		wg.Wait()
		close(errs)
	}()

	return errs
}

// sendSingle sends a message to a single recipient. This function should be
// called asynchonously for each addrs set in mino.Sender.Send
func (s *sender) sendSingle(msg proto.Message, from, to mino.Address) error {
	s.Lock()
	defer s.Unlock()

	msgAny, err := s.encoder.MarshalAny(msg)
	if err != nil {
		return xerrors.Errorf("couldn't marshal message: %v", err)
	}

	routingTo, err := s.routing.GetRoute(to)
	if err != nil {
<<<<<<< HEAD
		// If we can't get a route we send the message to the orchestrator. In a
		// tree based communication this means sending the message to our
		// parent.
=======
		// If we can't get a route we send the message to ourself, which will
		// reach our orchestrator.
>>>>>>> d95b3030
		routingTo = s.address
	}

	player, participantFound := s.participants[routingTo.String()]
	if !participantFound {
		return xerrors.Errorf("failed to send a message to my child '%s', "+
			"participant not found in '%v'", routingTo, s.participants)
	}

	envelope := &Envelope{
		From:    from.String(),
		To:      []string{to.String()},
		Message: msgAny,
	}
	envelopeAny, err := s.encoder.MarshalAny(envelope)
	if err != nil {
		return xerrors.Errorf("couldn't marshal envelope: %v", err)
	}

	sendMsg := &OverlayMsg{
		Message: envelopeAny,
	}

	s.traffic.logSend(to, sendMsg, s.name)
	err = player.Send(sendMsg)
	if err == io.EOF {
		return nil
	} else if err != nil {
		return xerrors.Errorf("failed to call the send on client stream: %v", err)
	}

	return nil
}

// receiver implements mino.receiver
type receiver struct {
	encoder encoding.ProtoMarshaler
	errs    chan error
	in      chan *OverlayMsg
	name    string
	traffic *traffic
}

// Recv implements mino.receiver
func (r receiver) Recv(ctx context.Context) (mino.Address, proto.Message, error) {
	// TODO: close the channel
	var msg *OverlayMsg
	var err error
	var ok bool

	select {
	case msg, ok = <-r.in:
		if !ok {
			return nil, nil, errors.New("time to end")
		}
	case err = <-r.errs:
	case <-ctx.Done():
		return nil, nil, ctx.Err()
	}

	if err != nil {
		return nil, nil, xerrors.Errorf("got an error from the error chan: %v", err)
	}

	// we check it to prevent a panic on msg.Message
	if msg == nil {
		return nil, nil, xerrors.New("message is nil")
	}

	enveloppe := &Envelope{}
	err = r.encoder.UnmarshalAny(msg.Message, enveloppe)
	if err != nil {
		return nil, nil, xerrors.Errorf("couldn't unmarshal envelope: %v", err)
	}

	message, err := r.encoder.UnmarshalDynamicAny(enveloppe.Message)
	if err != nil {
		return nil, nil, xerrors.Errorf("couldn't unmarshal message: %v", err)
	}

	r.traffic.logRcv(address{enveloppe.From}, message, r.name)

	return address{id: enveloppe.From}, message, nil
}

// This interface is used to have a common object between Overlay_StreamServer
// and Overlay_StreamClient. We need it because the orchastrator is setting
// Overlay_StreamClient, while the RPC (in overlay.go) is setting an
// Overlay_StreamServer
type overlayStream interface {
	Send(*OverlayMsg) error
	Recv() (*OverlayMsg, error)
}

type safeOverlayStream struct {
	sendLock sync.Mutex
	recvLock sync.Mutex
	os       overlayStream
}

func newSafeOverlayStream(o overlayStream) *safeOverlayStream {
	return &safeOverlayStream{
		os: o,
	}
}

func (os *safeOverlayStream) Send(msg *OverlayMsg) error {
	// os.sendLock.Lock()
	// defer os.sendLock.Unlock()
	return os.os.Send(msg)
}

func (os *safeOverlayStream) Recv() (*OverlayMsg, error) {
	// os.recvLock.Lock()
	// defer os.recvLock.Unlock()
	return os.os.Recv()
}<|MERGE_RESOLUTION|>--- conflicted
+++ resolved
@@ -237,11 +237,7 @@
 		header := metadata.New(map[string]string{headerURIKey: rpc.uri})
 		newCtx := metadata.NewOutgoingContext(ctx, header)
 
-<<<<<<< HEAD
 		stream, err := cl.Stream(newCtx)
-=======
-		s, err := cl.Stream(newCtx)
->>>>>>> d95b3030
 		if err != nil {
 			err = xerrors.Errorf("failed to get stream for client '%s': %v",
 				addr.String(), err)
@@ -250,12 +246,7 @@
 			continue
 		}
 
-<<<<<<< HEAD
 		orchSender.participants[addr.String()] = stream
-=======
-		safeStream := newSafeOverlayStream(s)
-		orchSender.participants[addr.String()] = safeStream
->>>>>>> d95b3030
 
 		// Sending the routing info as first messages to our childs
 		safeStream.Send(&OverlayMsg{Message: anyRoutintg})
@@ -265,11 +256,7 @@
 		go func(addr mino.Address) {
 			for {
 				addrCopy := address{addr.String()}
-<<<<<<< HEAD
 				err := listenStream(stream, &orchRecv, orchSender, addrCopy)
-=======
-				err := listenStream(safeStream, &orchRecv, orchSender, addrCopy)
->>>>>>> d95b3030
 				if err == io.EOF {
 					<-ctx.Done()
 					return
@@ -324,19 +311,9 @@
 	}
 
 	for _, toSend := range envelope.To {
-<<<<<<< HEAD
 		// if we receive a message to the orchestrator then we notify the
 		// orchestrator receiver by filling orchRecv.in. If this is not the case
 		// we relay the message.
-=======
-		// if we receive a message to ourself or the orchestrator, then we
-		// notify the orchestrator receiver by filling orchRecv.in. If this is
-		// not the case we then relay the message. In the case we receive a
-		// message to ourself but we are in the orchestrator we then must not
-		// notify the orchestrator because in that case the message has not
-		// reached its final destination, in a tree networking it means we are
-		// in the root but we need to reach a node.
->>>>>>> d95b3030
 		if toSend == orchSender.address.String() {
 			orchRecv.in <- msg
 		} else {
@@ -562,14 +539,9 @@
 
 	routingTo, err := s.routing.GetRoute(to)
 	if err != nil {
-<<<<<<< HEAD
 		// If we can't get a route we send the message to the orchestrator. In a
 		// tree based communication this means sending the message to our
 		// parent.
-=======
-		// If we can't get a route we send the message to ourself, which will
-		// reach our orchestrator.
->>>>>>> d95b3030
 		routingTo = s.address
 	}
 
