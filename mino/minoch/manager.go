package minoch

import (
	"sync"

	"go.dedis.ch/fabric/mino"
	"golang.org/x/xerrors"
)

// Manager is an orchestrator to manage the communication between the local
// instances of Mino.
type Manager struct {
	sync.Mutex
	instances map[string]*Minoch
}

// NewManager creates a new empty manager.
func NewManager() *Manager {
	return &Manager{
		instances: make(map[string]*Minoch),
	}
}

func (m *Manager) get(a mino.Address) (*Minoch, error) {
	m.Lock()
	defer m.Unlock()

	addr, ok := a.(address)
	if !ok {
		return nil, xerrors.Errorf("invalid address type '%T'", a)
	}

	peer, ok := m.instances[addr.id]
	if !ok {
		return nil, xerrors.Errorf("address <%s> not found", addr.id)
	}

	return peer, nil
}

<<<<<<< HEAD
func (m *Manager) insert(inst *Minoch) error {
	addr := inst.GetAddress().(address)

	text, err := addr.MarshalText()
	if err != nil {
		return xerrors.Errorf("couldn't marshal address: %v", err)
=======
func (m *Manager) insert(inst mino.Mino) error {
	instance, ok := inst.(*Minoch)
	if !ok {
		return xerrors.Errorf("invalid instance type '%T'", inst)
>>>>>>> 70a54cf2
	}

	if instance.identifier == "" {
		return xerrors.New("cannot have an empty identifier")
	}

	m.Lock()
	defer m.Unlock()

	_, found := m.instances[instance.identifier]
	if found {
		return xerrors.Errorf("identifier <%s> already exists", instance.identifier)
	}

	m.instances[instance.identifier] = instance

	return nil
}<|MERGE_RESOLUTION|>--- conflicted
+++ resolved
@@ -38,19 +38,10 @@
 	return peer, nil
 }
 
-<<<<<<< HEAD
-func (m *Manager) insert(inst *Minoch) error {
-	addr := inst.GetAddress().(address)
-
-	text, err := addr.MarshalText()
-	if err != nil {
-		return xerrors.Errorf("couldn't marshal address: %v", err)
-=======
 func (m *Manager) insert(inst mino.Mino) error {
 	instance, ok := inst.(*Minoch)
 	if !ok {
 		return xerrors.Errorf("invalid instance type '%T'", inst)
->>>>>>> 70a54cf2
 	}
 
 	if instance.identifier == "" {
