--- conflicted
+++ resolved
@@ -489,14 +489,6 @@
 		return View{}, xerrors.Errorf("couldn't get latest digest: %v", err)
 	}
 
-<<<<<<< HEAD
-	roster, err := m.authReader(m.tree.Get())
-	if err != nil {
-		return View{}, xerrors.Errorf("failed to read roster: %v", err)
-	}
-
-=======
->>>>>>> 9dfb963e
 	newLeader := (m.round.leader + 1) % uint16(roster.Len())
 
 	param := ViewParam{
